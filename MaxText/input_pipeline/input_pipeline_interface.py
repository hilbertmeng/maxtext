--- conflicted
+++ resolved
@@ -202,26 +202,7 @@
 
 
 def make_mixed_train_iterator_and_tokenizer(config, mesh, add_bos, add_eos):
-<<<<<<< HEAD
   if config.dataset_type in ["pile", "novel_4_32k", "pretrain_4k", "instruct"]: # lsp
-=======
-  # process_indices = get_process_loading_real_data(config, mesh)
-  # if config.expansion_factor_real_data != -1:  # assert number of hosts loading real data
-  #   assert len(process_indices) == jax.process_count() // config.expansion_factor_real_data
-  # if jax.process_index() in process_indices:
-  #   if config.dataset_type == "tfds":
-  #     return make_c4_train_iterator_and_tokenizer(config, mesh, add_bos, add_eos, process_indices)
-  #   elif config.dataset_type == "grain":
-  #     return make_grain_train_iterator_and_tokenizer(config, mesh, add_bos, add_eos, process_indices)
-  #   elif config.dataset_type == "c4_mlperf":
-  #     print("Overwrite both add_bos and add_eos to False")
-  #     return make_c4_mlperf_train_iterator_and_tokenizer(
-  #         config, mesh, add_bos=False, add_eos=False, process_indices=process_indices
-  #     )
-  #   elif config.dataset_type == "hf":
-  #     return make_hf_train_iterator_and_tokenizer(config, mesh, add_bos, add_eos, process_indices)
-  if config.dataset_type in ["pile", "novel_4_32k", "pretrain_4k"]: # lsp
->>>>>>> e41ff292
       return _pile_data_processing.make_pile_train_iterator(config, mesh, add_bos, add_eos)
   else:
     raise ValueError(f'Unkown data type: {config.dataset_type}')
