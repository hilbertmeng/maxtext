#  Copyright 2023 Google LLC
#
#  Licensed under the Apache License, Version 2.0 (the "License");
#  you may not use this file except in compliance with the License.
#  You may obtain a copy of the License at
#
#       https://www.apache.org/licenses/LICENSE-2.0
#
#  Unless required by applicable law or agreed to in writing, software
#  distributed under the License is distributed on an "AS IS" BASIS,
#  WITHOUT WARRANTIES OR CONDITIONS OF ANY KIND, either express or implied.
#  See the License for the specific language governing permissions and
#  limitations under the License.

"""Transformer models."""
# pylint: disable=arguments-differ
# pylint: disable=no-name-in-module

from typing import Any, Callable, Optional


from flax import linen as nn
import functools
import jax
import numpy as np
import jax.numpy as jnp
import common_types
from einops import rearrange  # XD
from layers import initializers # XD
from layers import attentions
from layers import embeddings
from layers import linears
from layers import normalizations, quantizations
from layers import pipeline
<<<<<<< HEAD
from layers import initializers

nd_dense_init = initializers.nd_dense_init
=======
import max_logging


NormalInitializer = initializers.nd_dense_init_normal
>>>>>>> e41ff292
Array = common_types.Array
Config = common_types.Config
DType = common_types.DType
Mesh = common_types.Mesh
ScanIn = common_types.ScanIn

Embed = embeddings.Embed
Attention = attentions.Attention
PositionalEmbedding = embeddings.PositionalEmbedding
Quant = quantizations.AqtQuantization

# ------------------------------------------------------------------------------
# The network: Decoder & Transformer Definitions
# ------------------------------------------------------------------------------

class DecoderLayer(nn.Module):
  """Transformer decoder layer that attends to the encoder."""

  config: Config
  mesh: Mesh
  quant: Optional[Quant] = None

  @nn.compact
  def __call__(
      self,
      inputs,
      decoder_segment_ids,
      decoder_positions,
      deterministic,
      model_mode,
  ):
    cfg = self.config
    mesh = self.mesh

    inputs = nn.with_logical_constraint(inputs, ("activation_batch", "activation_length", "activation_embed"))

    # inputs: embedded inputs to the decoder with shape [batch, length, emb_dim]
    lnx = get_rmsnorm(name="pre_self_attention_norm", cfg=cfg)(inputs)
    lnx = nn.with_logical_constraint(lnx, ("activation_batch", "activation_length", "activation_embed"))

    attention_layer = Attention(
        config=self.config,
        num_query_heads=cfg.num_query_heads,
        num_kv_heads=cfg.num_kv_heads,
        head_dim=cfg.head_dim,
        max_target_length=cfg.max_target_length,
        max_prefill_predict_length=cfg.max_prefill_predict_length,
        attention_kernel=cfg.attention,
        mesh=mesh,
        dtype=cfg.dtype,
        weight_dtype=cfg.weight_dtype,
        dropout_rate=cfg.dropout_rate,
        name="self_attention",
        quant=self.quant,
        quantize_kvcache=cfg.quantize_kvcache,
        prefill_cache_axis_order=tuple([int(i) for i in cfg.prefill_cache_axis_order.split(",")]),
        ar_cache_axis_order=tuple([int(i) for i in cfg.ar_cache_axis_order.split(",")]),
        compute_axis_order=tuple([int(i) for i in cfg.compute_axis_order.split(",")]),
        reshape_q=cfg.reshape_q,
        kv_quant_axis=cfg.kv_quant_axis,
    )

    attention_lnx = attention_layer(
        lnx,
        lnx,
        decoder_positions,
        decoder_segment_ids=decoder_segment_ids,
        deterministic=deterministic,
        model_mode=model_mode,
    )

    attention_lnx = nn.with_logical_constraint(attention_lnx, ("activation_batch", "activation_length", "activation_embed"))

    # MLP block.
    mlp_lnx = linears.MlpBlock(
        intermediate_dim=cfg.mlp_dim,
        activations=cfg.mlp_activations,
        intermediate_dropout_rate=cfg.dropout_rate,
        dtype=cfg.dtype,
        weight_dtype=cfg.weight_dtype,
        name="mlp",
        config=cfg,
        quant=self.quant,
    )(lnx, deterministic=deterministic)
    mlp_lnx = nn.with_logical_constraint(mlp_lnx, ("activation_batch", "activation_length", "activation_embed"))

    next_layer_addition = mlp_lnx + attention_lnx

    next_layer_addition_dropped_out = nn.Dropout(rate=cfg.dropout_rate, broadcast_dims=(-2,))(
        next_layer_addition, deterministic=deterministic
    )

    layer_output = next_layer_addition_dropped_out + inputs
    layer_output = nn.with_logical_constraint(
        layer_output,
        ("activation_batch", "activation_length", "activation_embed"),
    )

    # if cfg.record_internal_nn_metrics:
    #   self.sow("intermediates", "activation_mean", jnp.mean(layer_output))
    #   self.sow("intermediates", "activation_stdev", jnp.std(layer_output))
    #   # index = 4 if layer_output.shape[1] > 30000 else None  # size exceed int32 range, overflow
    #   index = 4
    #   self.sow(
    #       'intermediates',
    #       'activation_fraction_zero',
    #       jnp.sum(layer_output[:index] == 0) / jnp.size(layer_output[:index]),
    #   )

    return layer_output, None if cfg.scan_layers else layer_output

class SequentialBlockDecoderLayers(nn.Module):
  """Sequential unscanned series of decoder layers."""
  decoder_layer: Any
  num_decoder_layers: int
  config: Config
  mesh: Mesh
  quant: Quant

  @nn.compact
  def __call__(self, inputs: jnp.ndarray, decoder_segment_ids, decoder_positions, deterministic, model_mode) -> jnp.ndarray:
    for lyr in range(self.num_decoder_layers):
      inputs = self.decoder_layer(config=self.config, mesh=self.mesh, name=f"layers_{lyr}", quant=self.quant)(
        inputs,
        decoder_segment_ids,
        decoder_positions,
        deterministic,
        model_mode,
        )
    return inputs


def wsum(w: jnp.ndarray, # CBTL1
         hids: list[jnp.ndarray], # list of BTD
         seq_chunk_size: int = None
         ) -> jnp.ndarray:  # CBTD
  C, B, T, L, _ = w.shape
  D = hids[0].shape[-1]
  out = jnp.zeros((C, B, T, D), dtype=hids[0].dtype)
  seq_chunk_size = seq_chunk_size or T
  assert T % seq_chunk_size == 0
  for chunk_i in range(T // seq_chunk_size):
    sli = slice(chunk_i * seq_chunk_size, (chunk_i + 1) * seq_chunk_size)
    for l in range(L): # 每层
      out = out.at[:, :, sli, :].set(out[:, :, sli, :] + w[:, :, sli, l, :] * hids[l][:, sli, :])  # CBt1*BtD->CBtD)
  return out


def get_rmsnorm(name, cfg=None, **kwargs):
  if cfg is None:
    dtype = kwargs.get('dtype', jnp.bfloat16)
    weight_dtype = kwargs.get('weight_dtype', jnp.float32)
    epsilon = kwargs.get('normalization_layer_epsilon', 1.e-6)
  else:
    dtype = getattr(cfg, 'dtype', jnp.bfloat16)
    weight_dtype = getattr(cfg, 'weight_dtype', jnp.float32)
    epsilon = getattr(cfg, 'normalization_layer_epsilon', 1.e-6)
  scale_init = kwargs['scale_init'] if 'scale_init' in kwargs else nn.initializers.ones
  max_logging.log(f'\nnorm name: {name} dtype: {dtype} weight_dtype: {weight_dtype} epsilon: {epsilon} scale_init: {scale_init}\n')
  return normalizations.RMSNorm(name=name,
                    dtype=dtype,
                    weight_dtype=weight_dtype,
                    epsilon=epsilon,
                    kernel_axes=("norm",),
                    scale_init=scale_init) # use scale default is true.


def l2norm(x):
  return jnp.sqrt(jnp.sum(jnp.square(x)))

# def l2norm(x):
#   """L2 norm of a pytree of arrays."""
#   return jnp.sqrt(
#       jax.tree_util.tree_reduce(
#           lambda x, y: x + jnp.sum(jnp.square(y)), x, initializer=0.0
#       )
#   )

class Decoder(nn.Module):
  """A stack of decoder layers as a part of an encoder-decoder architecture."""

  config: Config
  shared_embedding: nn.Module
  mesh: Mesh
  quant: Optional[Quant] = None

  # def setup(self) -> None:  # XD
  #   cfg = self.config
  #   if getattr(cfg, 'dense_conn', False):
  #     factor = 1
  #     for i in range(cfg.num_decoder_layers):
  #       C = 1 if cfg.dynamic_dense_fix_last_layer and i==cfg.num_decoder_layers-1 else len(cfg.dynamic_dense_type)        
  #       init_v = [0] * ((i+1) * factor) + [1]  # dense_bias_init_method == 'current_only'
  #       dense_w = self.param(f'dense_conn_{i}', jax.nn.initializers.constant(init_v), # jnp.full support array and broadcasting
  #                            [C, len(init_v)], self.weight_dtype)  # (None, None), i.e. fully replicated, no sharding
  #       setattr(self, f'dense_conn_{i}', dense_w)

  def get_decoder_layer(self):
    if self.config.decoder_block == "default":
      return DecoderLayer
    elif self.config.decoder_block == "llama2":
      from layers import llama2

      return llama2.LlamaDecoderLayer
    elif self.config.decoder_block == "mistral":
      # TODO(ranran): update to Mistral with sliding window attention
      from layers import mistral

      return mistral.MistralDecoderLayer
    elif self.config.decoder_block == "gemma":
      from layers import gemma

      return gemma.GemmaDecoderLayer
    elif self.config.decoder_block == "gpt3":
      from layers import gpt3

      return gpt3.Gpt3DecoderLayer
    elif self.config.decoder_block == "simple":
      from layers import simple_layer

      return simple_layer.SimpleDecoderLayer
    elif self.config.decoder_block == "dcformer":
      from layers import dcformer

      return dcformer.DcformerDecoderLayer
    else:
      raise ValueError(f"Incorrect decoder_block name {self.config.decoder_block=}")

  def get_norm_layer(self, name, cfg=None, **kwargs):
    if self.config.decoder_block in ("default", "llama2", "mistral", "gemma", "dcformer"):
      return get_rmsnorm(name=name, cfg=cfg, **kwargs)

    elif self.config.decoder_block == "gpt3":
      from layers import gpt3

      return functools.partial(gpt3.Gpt3LayerNorm, reductions_in_fp32=False, use_bias=True)
    else:
      raise ValueError(f"Incorrect decoder_block name {self.config.decoder_block=}")

  def scan_decoder_layers(self, cfg, decoder_layer, length, metdata_axis_name, mesh):
    initializing = self.is_mutable_collection("params")
    params_spec = cfg.param_scan_axis if initializing else ScanIn(cfg.param_scan_axis)
    cache_spec = 0
    args_length = 6 if cfg.decoder_block == 'dcformer' else 4
    scan_fn = nn.scan(
      decoder_layer,
      variable_axes={
          "params": params_spec,
          "cache": cache_spec,
          "intermediates": 0,
          "aqt": 0,
          "_overwrite_with_gradient": 0,
      },
      split_rngs={
          "params": True,
          "dropout": cfg.enable_dropout,
      },
      in_axes=(nn.broadcast, ) * args_length,
      length=length,
      metadata_params={nn.PARTITION_NAME: metdata_axis_name},
    )
    return scan_fn(config=cfg, mesh=mesh, name="layers", quant=self.quant)

  @nn.compact
  def __call__(
      self,
      decoder_input_tokens,
      decoder_positions,
      decoder_segment_ids=None,
      deterministic=False,
      model_mode=common_types.MODEL_MODE_TRAIN,
  ):
    cfg = self.config
    mesh = self.mesh
    assert decoder_input_tokens.ndim == 2  # [batch, len]

    # [batch, length] -> [batch, length, emb_dim]
    
    if cfg.set_mask_by_eos:
      # ======================================32k long context max window size set==================================================
      eos_sum = (decoder_input_tokens == 151643).sum(1) 
      eos_sum = jnp.where(eos_sum > 0, 1, 0) # batch
      if cfg.record_internal_nn_metrics:
        self.sow("intermediates", "eos_sum_mean", eos_sum.mean(), ) # 每个batch带有eos数据的比例
        self.sow("intermediates", "eos_sum", eos_sum.sum(), ) # batch总的eos数量
    else:
      eos_sum = None


    y = self.shared_embedding(decoder_input_tokens.astype("int32"))
    y = nn.Dropout(rate=cfg.dropout_rate, broadcast_dims=(-2,))(y, deterministic=deterministic)
    y = y.astype(cfg.dtype)

    if cfg.use_untrainable_positional_embedding:
      y = PositionalEmbedding(cfg.base_emb_dim)(y, decoder_positions)

    if cfg.trainable_position_size > 0:
      y += Embed(
          num_embeddings=cfg.trainable_position_size,
          features=cfg.emb_dim,
          dtype=cfg.dtype,
          embedding_init=nn.initializers.normal(stddev=1.0),
          name="position_embedder",
          config=cfg,
      )(decoder_positions)

    if cfg.dense_conn: 
      if cfg.mudd_prenorm:
        assert cfg.ddw_gen_pattern == 'q,k,v,m', max_logging.log(f'Error: ddw_gen_pattern must be ‘q,k,v,m’ when mudd_prenorm is true.')
        y_normed = self.get_norm_layer(name="mudd_prenorm", cfg=cfg)(y)
      else:
        y_normed = y
      y, hids = [y] * len(cfg.dynamic_dense_type), [y_normed]  # XD

    BlockLayer = self.get_decoder_layer()

    if cfg.remat_policy != "none":
      if cfg.remat_policy == "minimal":
        policy = jax.checkpoint_policies.checkpoint_dots_with_no_batch_dims
      elif cfg.remat_policy == "save_dot_except_mlpwi":
        policy = jax.checkpoint_policies.save_only_these_names(
            "query_proj",
            "value_proj",
            "key_proj",
            "qkv_proj",
            "out_proj",
            "mlpwo",
        )
      elif cfg.remat_policy == "save_dot_except_mlp":
        policy = jax.checkpoint_policies.save_only_these_names(
            "query_proj",
            "value_proj",
            "key_proj",
            "qkv_proj",
            "out_proj",
        )
      elif cfg.remat_policy == "save_qkv_proj":
        policy = jax.checkpoint_policies.save_only_these_names(
            "query_proj",
            "value_proj",
            "key_proj",
            "qkv_proj",
        )
      elif cfg.remat_policy == "qkv_proj_offloaded":
        policy = jax.checkpoint_policies.save_and_offload_only_these_names(
            names_which_can_be_saved=[],
            names_which_can_be_offloaded=["query_proj", "value_proj", "key_proj"],
            offload_src="device",
            offload_dst="pinned_host",
        )
      elif cfg.remat_policy == "minimal_offloaded":
        policy = jax.checkpoint_policies.offload_dot_with_no_batch_dims(offload_src="device", offload_dst="pinned_host")
      elif cfg.remat_policy == "minimal_flash":
        policy = jax.checkpoint_policies.save_from_both_policies(
            jax.checkpoint_policies.checkpoint_dots_with_no_batch_dims,
            jax.checkpoint_policies.save_only_these_names(
                "context",
            ),
        )
      else:
        assert cfg.remat_policy == "full", "Remat policy needs to be on list of remat policies"
        policy = None

    RemattedBlockLayer = nn.remat(  # pylint: disable=invalid-name
        BlockLayer,
        prevent_cse=not cfg.scan_layers,
        policy=policy,
        static_argnums=(-1, -2, -3, -4, -5),
    )
    if cfg.using_pipeline_parallelism:
        if cfg.num_layers_per_pipeline_stage == 1:
          stage_module = BlockLayer(config=cfg, mesh=mesh, quant=self.quant)
        elif cfg.scan_layers:
          stage_module = self.scan_decoder_layers(cfg, RemattedBlockLayer, cfg.num_layers_per_pipeline_stage, "layers_per_stage", mesh)
        elif not cfg.scan_layers:
          stage_module=SequentialBlockDecoderLayers(decoder_layer=RemattedBlockLayer, num_decoder_layers=cfg.num_layers_per_pipeline_stage, config=cfg, mesh=mesh,quant=self.quant)

        y = pipeline.Pipeline(config=cfg, mesh=mesh, layers=stage_module, remat_policy=policy)(
            y,
            decoder_segment_ids,
            decoder_positions,
            deterministic,
            model_mode,
        )
    else:
      if cfg.scan_layers:
        # lsp
        num_layers_per_block = 1
        args = (y, decoder_segment_ids, decoder_positions, deterministic, model_mode, )
        if cfg.decoder_block == 'dcformer':
          args += (cfg.num_layers_per_block, eos_sum, )
          num_layers_per_block = cfg.num_layers_per_block
        y, _ = self.scan_decoder_layers(cfg, RemattedBlockLayer, cfg.num_decoder_layers // num_layers_per_block, "layers", mesh)(*args)
      else:
        for lyr in range(cfg.num_decoder_layers):
         
          y = RemattedBlockLayer(config=cfg, mesh=mesh, name=f"layers_{lyr}", quant=self.quant)(
              y,
              decoder_segment_ids,
              decoder_positions,
              deterministic,
              model_mode,
          )
          if getattr(cfg, 'dense_conn', False):  # XD
            max_logging.log(f'dense_conn is true')
            i = lyr  # to be compatible with pax code
            y, dyn_dense_w = y  # unpack tuple
            max_logging.log(f'dyn_dense_w dtype: {dyn_dense_w.dtype}')
            
            if self.config.record_internal_nn_metrics:
              self.sow('intermediates', f'dyn_dense_w/max/layer_{lyr}', jnp.max(dyn_dense_w))
              self.sow('intermediates', f'dyn_dense_w/mean/layer_{lyr}', jnp.mean(dyn_dense_w))
              self.sow('intermediates', f'dyn_dense_w/min/layer_{lyr}', jnp.min(dyn_dense_w))
              self.sow('intermediates', f'dyn_dense_w/norm/layer_{lyr}', l2norm(dyn_dense_w))
              self.sow('intermediates', f'dyn_dense_w/std/layer_{lyr}', jnp.std(dyn_dense_w))
              self.sow('intermediates', f'layer_output/norm/layer_{lyr}', l2norm(y))

            if cfg.mudd_prenorm:
              y_normed = self.get_norm_layer(name=f"mudd_prenorm_{lyr}", cfg=cfg)(y)
            else:
              y_normed = y
            hids.append(y_normed)

            C = 1 if cfg.dynamic_dense_fix_last_layer and i == cfg.num_decoder_layers - 1 else len(cfg.dynamic_dense_type)
            dyn_dense_w = rearrange(dyn_dense_w, 'B T C L -> C B T L 1', C=C)
            factor = 1
            hid_idxs = list(range((i+1) * factor + 1)) # L+1
            if cfg.ddw_gen_pattern == 'q,k,v,m':
              max_logging.log(f'ddw_gen_pattern: {cfg.ddw_gen_pattern} mudd_postnorm is {cfg.mudd_postnorm}....')
              if cfg.mudd_postnorm:
                post_norm = self.get_norm_layer(name=f"mudd_postnorm_{lyr}", cfg=cfg, scale_init=jax.nn.initializers.constant(0.001))
                y = tuple([y + (post_norm(
                    wsum(dyn_dense_w[cidx: cidx + 1], hids, cfg.ddw_gen_chunk_size).squeeze(0)
                                          ) if cidx == C - 1 else 
                    wsum(dyn_dense_w[cidx: cidx + 1], hids, cfg.ddw_gen_chunk_size).squeeze(0)
                                ) for cidx in range(C)])
              else:
                y = tuple([wsum(dyn_dense_w[cidx: cidx + 1], hids, cfg.ddw_gen_chunk_size).squeeze(0) for cidx in range(C)]) # (btl, btl, btl, btl)
            elif cfg.ddw_gen_pattern == 'qkvm':
              y = wsum(dyn_dense_w, hids, cfg.ddw_gen_chunk_size) # cbtl
            elif cfg.ddw_gen_pattern == 'qk,vm':
              yqk = wsum(dyn_dense_w[ :2], hids, cfg.ddw_gen_chunk_size) # cbtl
              yvm = wsum(dyn_dense_w[2: ], hids, cfg.ddw_gen_chunk_size) # cbtl
              y = jnp.concatenate([yqk, yvm], axis=0)
            
        if getattr(cfg, 'dense_conn', False):  # XD
          y = y[0] # if cfg.dynamic_dense_fix_last_layer else x_out[1]

    y = self.get_norm_layer(name="decoder_norm", cfg=cfg)(y)
    y = nn.Dropout(rate=cfg.dropout_rate, broadcast_dims=(-2,))(y, deterministic=deterministic)

    # [batch, length, emb_dim] -> [batch, length, vocab_size]
    if cfg.logits_via_embedding: # false
      # Use the transpose of embedding matrix for logit transform.
      logits = self.shared_embedding.attend(y)
      if self.config.normalize_embedding_logits:
        # Correctly normalize pre-softmax logits for this shared case.
        logits = logits / jnp.sqrt(y.shape[-1])
    else:
      # lsp, DenseGeneral -> self.param, 便于chunk
      # kernel_in_axis = np.arange(1)
      # kernel_out_axis = np.arange(1, 2)
      # kernel_init_shard = nn.with_logical_partitioning(nd_dense_init(1.0, "fan_in", "truncated_normal"), ('embed', 'vocab'))
      # dense_shape = (cfg.base_emb_dim, cfg.vocab_size)
      # logits_dense = self.param('logits_dense.kernel', 
      #                             kernel_init_shard, 
      #                             dense_shape, 
      #                             cfg.weight_dtype,
      #                             kernel_in_axis,
      #                             kernel_out_axis)
      # logits_dense_kernel = jnp.asarray(logits_dense, jnp.float32 if cfg.logits_dot_in_fp32 else cfg.dtype)
      # chunks = 1
      # vdim = cfg.vocab_size // chunks
      # logits = jnp.zeros((*y.shape[ :2], cfg.vocab_size), dtype=y.dtype)
      # # logits = nn.with_logical_constraint(logits, ('activation_batch', 'activation_length',  'mlp'),)
      # for i in range(chunks):
      #   _logits = jnp.einsum('bld,dv->blv', y, logits_dense_kernel[:, i*vdim: (i+1)*vdim])
      #   logits = logits.at[..., i*vdim: (i+1)*vdim].set(_logits)
      logits = linears.DenseGeneral(
          cfg.vocab_size,
          weight_dtype=cfg.weight_dtype,
          dtype=jnp.float32 if cfg.logits_dot_in_fp32 else cfg.dtype,  # for logit training stability
          kernel_init=NormalInitializer(0.006), # lsp
          kernel_axes=("embed", "vocab"),
          name="logits_dense",
      )(y)  # We do not quantize the logits matmul.
    logits = nn.with_logical_constraint(logits, ("activation_embed_and_logits_batch", "activation_length", "activation_vocab"))
    logits = logits.astype(jnp.float32)
    return logits


class Transformer(nn.Module):
  """An decoder-only Transformer model."""

  # Make new attributes required, so that all Transformer dependencies (train, decode, compile, etc) will error instead of silently use defaults.
  # pylint: disable=attribute-defined-outside-init
  config: Config
  mesh: Mesh
  quant: Quant

  def setup(self):
    """Initialize shared_embedding & decoder layers."""

    cfg = self.config
    mesh = self.mesh
    self.shared_embedding = Embed(
        num_embeddings=cfg.vocab_size,
        features=cfg.emb_dim,
        dtype=cfg.dtype,
        attend_dtype=jnp.float32 if cfg.logits_dot_in_fp32 else cfg.dtype,  # for logit training stability
        embedding_init=NormalInitializer(0.006), # lsp
        name="token_embedder",
        config=cfg,
    )

    self.decoder = Decoder(config=cfg, shared_embedding=self.shared_embedding, mesh=mesh, quant=self.quant)

    assert cfg.base_emb_dim == cfg.head_dim * cfg.base_num_query_heads

  def __call__(
      self,
      decoder_input_tokens,
      decoder_positions,
      decoder_segment_ids=None,
      enable_dropout=True,
      model_mode=common_types.MODEL_MODE_TRAIN,  # model.apply，没有传，用的是默认值'train'
  ):
    """Applies Transformer decoder-branch on encoded-input and target."""

    if decoder_segment_ids is not None and model_mode == common_types.MODEL_MODE_AUTOREGRESSIVE:
      raise ValueError(
          f"During autoregressive decoding we assume the tokens are in the active sequence"
          f" which is always {common_types.DECODING_ACTIVE_SEQUENCE_INDICATOR}."
      )
    logits = self.decoder(
        decoder_input_tokens=decoder_input_tokens,
        decoder_positions=decoder_positions,
        decoder_segment_ids=decoder_segment_ids,
        deterministic=not enable_dropout,  # deterministic为true时，禁用dropout，否则开启
        model_mode=model_mode,
    )
    return logits<|MERGE_RESOLUTION|>--- conflicted
+++ resolved
@@ -32,16 +32,10 @@
 from layers import linears
 from layers import normalizations, quantizations
 from layers import pipeline
-<<<<<<< HEAD
-from layers import initializers
-
-nd_dense_init = initializers.nd_dense_init
-=======
 import max_logging
 
 
 NormalInitializer = initializers.nd_dense_init_normal
->>>>>>> e41ff292
 Array = common_types.Array
 Config = common_types.Config
 DType = common_types.DType
