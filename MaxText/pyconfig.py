"""
Copyright 2023 Google LLC

Licensed under the Apache License, Version 2.0 (the "License");
you may not use this file except in compliance with the License.
You may obtain a copy of the License at

     https://www.apache.org/licenses/LICENSE-2.0

Unless required by applicable law or agreed to in writing, software
distributed under the License is distributed on an "AS IS" BASIS,
WITHOUT WARRANTIES OR CONDITIONS OF ANY KIND, either express or implied.
See the License for the specific language governing permissions and
limitations under the License.
"""

# XD add test from vscode
# pytype: skip-file
# pylint: disable=missing-module-docstring, bare-except, consider-using-generator, missing-function-docstring
from collections import OrderedDict
import math
import os
import sys
from typing import Any, Union

import jax
from jax.experimental.compilation_cache import compilation_cache
import accelerator_to_spec_map
import max_logging
import max_utils
import yaml

# pylint: disable=line-too-long

_MAX_PREFIX = "M_"

# YAML attribute to specify inheritance.
_BASE_CONFIG_ATTR = "base_config"


def yaml_key_to_env_key(s: str) -> str:
  return _MAX_PREFIX + s.upper()


def string_to_bool(s: str) -> bool:
  if s.lower() == "true":
    return True
  if s.lower() == "false":
    return False
  raise ValueError(f"Can't convert {s} to bool")


<<<<<<< HEAD
# _yaml_types_to_parser = {str: str, int: int, float: float, bool: string_to_bool}
_yaml_types_to_parser = {
    str: str,
    int: int,
    float: float,
    bool: string_to_bool,
    type(None): lambda x: None,  # 增加对 NoneType 的支持
}
=======
_yaml_types_to_parser = {str: str, int: int, float: float, bool: string_to_bool}
# _yaml_types_to_parser = {
#     str: str,
#     int: int,
#     float: float,
#     bool: string_to_bool,
#     type(None): lambda x: None,  # 增加对 NoneType 的支持
# }
>>>>>>> e41ff292

def validate_compute_axis_order(s: str) -> None:
  valid_compute_axis_order = ("0,1,2,3", "0,2,1,3")
  if s not in valid_compute_axis_order:  # currently supported compute_axis_order
    raise ValueError("Invalid compute_axis_order was passed. Valid options ", valid_compute_axis_order)

def validate_kv_quant_axis(s: str, quantize_kvcache: bool) -> None:
  valid_kv_quant_axis = ("", "dkv", "heads_and_dkv")
  if s not in valid_kv_quant_axis:  # currently supported kv_quant_axis
    raise ValueError("Invalid kv_quant_axis was passed. Valid options ", valid_kv_quant_axis)
  if quantize_kvcache and s == "":
    raise ValueError("kv_quant_axis can not be '' when quantize_kvcache is True")

def validate_attention_type(s: str) -> None:
  valid_attention_types = ("autoselected", "dot_product", "flash", "cudnn_flash_te", 'dot_product_qchunk')
  if s not in valid_attention_types:  # currently supported attention
    raise ValueError("Invalid attention type was passed. Valid options ", valid_attention_types)

def validate_profiler_type(s: str) -> None:
  valid_profiler_types = ("", "nsys", "xplane")
  if s not in valid_profiler_types:  # currently supported attention
    raise ValueError("Invalid profiler type was passed. Valid options ", valid_profiler_types)


def validate_keys(keys):
  validate_attention_type(keys["attention"])
  validate_profiler_type(keys["profiler"])
  validate_compute_axis_order(keys["compute_axis_order"])
  validate_kv_quant_axis(keys["kv_quant_axis"], keys["quantize_kvcache"])

  assert (keys["load_parameters_path"] == "" and keys["load_full_state_path"] == "") or keys[
      "enable_checkpointing"
  ], "You must set enable_checkpointing to load a checkpoint"
  assert (
      keys["load_parameters_path"] == "" or keys["load_full_state_path"] == ""
  ), "At most one of `load_parameters_path` or `load_full_state_path` should be set"
  if keys["enable_emergency_checkpoint"]:
    assert keys["local_checkpoint_directory"] != "", "A local checkpoint directory must be specified when using emergency checkpoint"
    assert keys["local_checkpoint_period"] > 0, "A positive local checkpoint period must be specified when using emergency checkpoint"
  else:
    max_logging.log("Not using emergency checkpoint, ignoring local_checkpoint_directory and local_checkpoint_period")


def validate_data_input(keys):
  """validate provided parameters for data input"""
  if keys["dataset_type"] == "hf":
    max_logging.log(
        f"dataset_type set to hf, will use {keys['hf_path']=}, {keys['hf_data_dir']=} and {keys['hf_data_files']=} to read data"
    )
    assert keys["hf_path"] != "", "hf_path can't be empty when dataset_type=hf"
    if not keys['hf_data_files']:
      keys['hf_data_files'] = None
  elif keys["dataset_type"] == "grain":
    max_logging.log(
        f"dataset_type set to grain, will use {keys['grain_data_files']=} as data files, and {keys['grain_worker_count']} workers"
    )
    assert keys['grain_data_files'] != "", "grain_data_files can't be empty when dataset_type=grain"
  elif keys["dataset_type"] == "tfds":
    max_logging.log(
        f"dataset_type set to tfds, will use {keys['dataset_path']=} and {keys['dataset_name']=}"
    )
    assert keys['dataset_name'] != "", "dataset_name can't be empty when dataset_type=tfds"

# def validate_model_name(s: str) -> bool:
#   """Validate provided model name."""
#   # currently supported models
#   valid_model_names = (
#       "default",
#       "llama2-7b",
#       "llama2-13b",
#       "llama2-70b",
#       "llama3-8b",
#       "mistral-7b",
#       "mixtral-8x7b",
#       "gemma-7b",
#       "gemma-2b",
#       "gpt3-175b",
#       "gpt3-22b",
#       "gpt3-6b",
#       "gpt3-52k",
#   )
#   if s not in valid_model_names:
#     raise ValueError("Invalid model name was passed. Valid options ", valid_model_names)


def validate_no_keys_overwritten_twice(keys1: list[str], keys2: list[str]):
  overwritten_keys = [k for k in keys1 if k in keys2]
  if overwritten_keys:
    raise ValueError(
        f"Keys {overwritten_keys} are overwritten from both the model"
        " and the environment/command line. This isn't allowed."
    )


_config = None
config = None


def print_system_information():
  max_logging.log(f"System Information: Jax Version: {jax.__version__}")
  max_logging.log(f"System Information: Jaxlib Version: {jax.lib.__version__}")
  max_logging.log(f"System Information: Jax Backend: {jax.lib.xla_bridge.get_backend().platform_version}")


def _lists_to_tuples(l: list[Any]) -> Union[tuple[Any], list[Any]]:
  return tuple(_lists_to_tuples(x) for x in l) if isinstance(l, list) else l


def my_vars(cls): return {k: v for k, v in vars(cls).items() if not k.startswith('__')} # XD
def cls_attr2dict(cls):  # XD
  d = {}
  for c in cls.mro():
    for k, v in my_vars(c).items():
      if k not in d:
        d[k] = v
  return d


class _HyperParameters:
  # pylint: disable=missing-class-docstring
  def _validate_env_variables(self, raw_data_from_yaml: dict[str, Any]):
    for environment_var in os.environ:
      if environment_var[: len(_MAX_PREFIX)] == _MAX_PREFIX:
        proposed_key = environment_var[len(_MAX_PREFIX) :].lower()
        if proposed_key not in raw_data_from_yaml:
          raise ValueError(f"We received env `{environment_var}` but it doesn't match a key, so it is assumed a mistake.")
        if not environment_var[len(_MAX_PREFIX) :].isupper():
          raise ValueError(f"We received env `{environment_var}` but it isn't all uppercase.")

  def _load_kwargs(self, argv: list[str], **kwargs):
    args_dict = dict(a.split("=", 1) for a in argv[2:])
    args_dict.update(kwargs)
    return args_dict

  def _update_from_env_and_command_line(self, raw_keys, raw_data_from_yaml, raw_data_from_cmd_line, **kwargs) -> list[str]:
    """Update model config from environment and command line"""
    # raw_data_from_cmd_line = self._load_kwargs(argv, **kwargs) # 命令行参数
    updated_keys = []
    # lsp： 允许参数不在config yml或者class中
    # for k in raw_data_from_cmd_line:
    #   if k not in raw_data_from_yaml:
    #     raise ValueError(f"Key {k} was passed at the command line but isn't in config.")
    for k in raw_data_from_yaml:
      if k in raw_data_from_cmd_line and yaml_key_to_env_key(k) in os.environ:
        raise ValueError(f"You are passing overrides by both CLI and ENV for `{k}`. This isn't allowed.")

      if not k in raw_data_from_cmd_line and not yaml_key_to_env_key(k) in os.environ:
        raw_keys[k] = raw_data_from_yaml[k]
        continue

      updated_keys.append(k)
      if k in raw_data_from_cmd_line:
        new_proposal = raw_data_from_cmd_line[k]
      else:
        new_proposal = os.environ.get(yaml_key_to_env_key(k))

      if new_proposal is None or new_proposal == 'None':
        raw_keys[k] = None
        continue

      if (not isinstance(new_proposal, type(raw_data_from_yaml[k]))) and (
          type(raw_data_from_yaml[k]) not in _yaml_types_to_parser
      ):
        raise ValueError(
            f"For key '{k}', type {type(raw_data_from_yaml[k])} not in {_yaml_types_to_parser.keys()}, can't pass"
            " at the CLI or ENV"
        )

      if isinstance(new_proposal, type(raw_data_from_yaml[k])):
        raw_keys[k] = new_proposal  # take the raw data, no type conversion
      else:
        try:
          raw_keys[k] = _yaml_types_to_parser[type(raw_data_from_yaml[k])](
              new_proposal
          )  # take the command line value, but type it like the config value.
        except ValueError as e:
          raise ValueError(f"Couldn't parse value from CLI or ENV '{new_proposal}' for key '{k}'") from e

    return updated_keys

  def _load_config(self, config_name: str) -> dict[str, Any]:
    """Loads the YAML config from a file with a given name."""
    with open(config_name, "r", encoding="utf-8") as yaml_file:
      raw_data_from_yaml = yaml.safe_load(yaml_file)

    # Load data from parent config. Note that inheritance has override
    # semantics, and the path is relative to the current config.
    if _BASE_CONFIG_ATTR in raw_data_from_yaml:
      parent_config_filename = raw_data_from_yaml[_BASE_CONFIG_ATTR]
      if not os.path.isabs(parent_config_filename):
        loaded_parent_config_filename = os.path.join(os.path.dirname(config_name), parent_config_filename)
        if not os.path.isfile(loaded_parent_config_filename):
          dir_path = os.path.dirname(os.path.realpath(__file__))
          loaded_parent_config_filename = os.path.join(dir_path, f"configs/{parent_config_filename}")
      else:
        loaded_parent_config_filename = parent_config_filename

      base_config = self._load_config(loaded_parent_config_filename)
      for key, value in raw_data_from_yaml.items():
        base_config[key] = value
      return base_config
    return raw_data_from_yaml

  def __init__(self, argv: list[str], **kwargs):
    config_name: str = argv[1]
    raw_data_from_yaml = self._load_config(config_name) # 配置文件参数
    raw_data_from_cmd_line = self._load_kwargs(argv, **kwargs) # 命令行参数
    model_name = raw_data_from_cmd_line['model_name'] # 首先从命令行获取到model name，这个model name优先级最高
    raw_data_from_yaml['model_name'] = model_name # 命令行的model name 覆盖yml文件的model name参数
    self._validate_env_variables(raw_data_from_yaml)
    # 参数优先级：命令行>模型类>配置文件
    keys_from_model = _HyperParameters.update_model_vars(argv[1], raw_data_from_yaml, config_name) # 将模型类中参数更新到参数字典中
    max_logging.log(f"Updating keys from model: {keys_from_model}\n")
    # # 将命令行中参数更新到参数字典中
    raw_keys = OrderedDict()
    keys_from_env_and_command_line = self._update_from_env_and_command_line(raw_keys, raw_data_from_yaml, raw_data_from_cmd_line, **kwargs)
    max_logging.log(f"Updating keys from env and command line: {keys_from_env_and_command_line}")
    # validate_no_keys_overwritten_twice(keys_from_env_and_command_line, keys_from_model)
    # We initialize the jax distributed system here because it must be done before device backend is initialized.
    max_utils.maybe_initialize_jax_distributed_system(raw_keys)

    if raw_keys["jax_cache_dir"]:
      compilation_cache.set_cache_dir(os.path.expanduser(raw_keys["jax_cache_dir"]))

    if raw_keys["model_name"] == "gpt3-175b":
      _HyperParameters.configure_gpt3_task(raw_keys)
    _HyperParameters.user_init(raw_keys)

    if not os.path.isfile(raw_keys["tokenizer_path"]):
      # Try and find the tokenizer path relative to the config file.
      tokenizer_path = os.path.join(
          os.path.dirname(config_name),
          raw_keys["tokenizer_path"],
      )

      if os.path.isfile(tokenizer_path):
        raw_keys["tokenizer_path"] = tokenizer_path

    self.keys = raw_keys
    keys = [k for k in raw_keys]  # pylint: disable=unnecessary-comprehension
    keys.sort()
    for k in keys:
      max_logging.log(f"Config param {k}: {raw_keys[k]}")

  @staticmethod
  def user_init(raw_keys):
    """Transformations between the config data and configs used at runtime"""
    if raw_keys["run_name"] == "":
      raw_keys["run_name"] = os.environ.get("JOBSET_NAME")  # using XPK default
    run_name = raw_keys["run_name"].rstrip('/')
    base_output_directory = raw_keys["base_output_directory"]
    if run_name:
      if raw_keys.get('tensorboard_dir'):
        # tensorboard save dir, it is different from metrics and checkpoints
        raw_keys["tensorboard_dir"] = os.path.join(raw_keys['tensorboard_dir'], os.path.basename(run_name)) 
      else:
        raw_keys["tensorboard_dir"] = os.path.join(base_output_directory, run_name, "tensorboards")
      raw_keys["checkpoint_dir"] = os.path.join(base_output_directory, run_name, "checkpoints")
      raw_keys["metrics_dir"] = os.path.join(base_output_directory, run_name, "metrics")

    if raw_keys["learning_rate_schedule_steps"] == -1:
      raw_keys["learning_rate_schedule_steps"] = raw_keys["steps"]
    if raw_keys["steps"] == -1:
      raw_keys["steps"] = raw_keys["learning_rate_schedule_steps"]

    emb_scale, num_head_scale, mlp_dim_scale, layer_scale = get_individual_scales(raw_keys["global_parameter_scale"])
    raw_keys["emb_dim"] = 2**emb_scale * raw_keys["base_emb_dim"]
    raw_keys["num_query_heads"] = 2**num_head_scale * raw_keys["base_num_query_heads"]
    raw_keys["num_kv_heads"] = 2**num_head_scale * raw_keys["base_num_kv_heads"]
    raw_keys["mlp_dim"] = 2**mlp_dim_scale * raw_keys["base_mlp_dim"]
    raw_keys["num_decoder_layers"] = 2**layer_scale * raw_keys["base_num_decoder_layers"]

    raw_keys["global_batch_size_to_load"], raw_keys["global_batch_size_to_train_on"] = calculate_global_batch_sizes(raw_keys)
    raw_keys["num_slices"] = get_num_slices(raw_keys)
    raw_keys["quantization_local_shard_count"] = get_quantization_local_shard_count(raw_keys)

    if using_pipeline_parallelism(raw_keys):
      raw_keys["using_pipeline_parallelism"] = True
      num_stages = int(raw_keys['ici_pipeline_parallelism'] * raw_keys['dcn_pipeline_parallelism'])
      if raw_keys['num_pipeline_repeats'] == -1:
        num_pipeline_repeats, remainder = divmod(raw_keys['num_decoder_layers'], num_stages * raw_keys['num_layers_per_pipeline_stage'])
        assert not remainder, f"The number of layers per stage ({raw_keys['num_layers_per_pipeline_stage']}) times the number of stages ({num_stages}) must divide the number of decoder layers ({raw_keys['num_decoder_layers']}) "
        raw_keys['num_pipeline_repeats'] = num_pipeline_repeats
      assert num_stages * raw_keys['num_pipeline_repeats'] * raw_keys['num_layers_per_pipeline_stage'] == raw_keys['num_decoder_layers'], f"The product of pipeline stages ({num_stages}), repeats ({raw_keys['num_pipeline_repeats']}), and layers per stage ({raw_keys['num_layers_per_pipeline_stage']}) must be equal to the number of layers ({raw_keys['num_decoder_layers']})"
      if raw_keys['num_pipeline_microbatches'] == -1:
        raw_keys['num_pipeline_microbatches'] = num_stages
      assert raw_keys['num_pipeline_microbatches'] % num_stages == 0, f"The number of microbatches ({raw_keys['num_pipeline_microbatches']}) must be divisible by the number of stages ({num_stages})"
      assert raw_keys['global_batch_size_to_train_on'] % raw_keys['num_pipeline_microbatches'] == 0, f"The global batch size ({raw_keys['global_batch_size_to_train_on']}) must be divisible by the number of microbatches ({raw_keys['num_pipeline_microbatches']})"
    else:
      raw_keys["using_pipeline_parallelism"] = False


    print_system_information()

    # Write raw_keys to GCS before type conversions
    max_utils.write_config_raw_keys_for_gcs(raw_keys)

    # Type conversions
    raw_keys["dtype"] = jax.numpy.dtype(raw_keys["dtype"])
    raw_keys["logical_axis_rules"] = _lists_to_tuples(raw_keys["logical_axis_rules"])
    raw_keys["data_sharding"] = _lists_to_tuples(raw_keys["data_sharding"])

    validate_keys(raw_keys)
    validate_data_input(raw_keys)

  @staticmethod
  def configure_gpt3_task(raw_keys):
    """dynamically configure gpt3 task based on training rules"""
    # follow https://github.com/google/paxml/blob/19db52eed85ae0d2365339b83a97cd0b873bbf73/paxml/tasks/lm/params/c4.py#L280
    #   according to training_rules of mlperf gpt3 training
    global_batch_size = calculate_global_batch_sizes(raw_keys)[1]
    if global_batch_size <= 3584:
      raw_keys["learning_rate"] = 2e-5
    else:
      raw_keys["learning_rate"] = 3e-5
    warmup_steps = math.ceil(265.0 * 1536 / global_batch_size - 1e-6)
    decay_end_step = math.ceil(108600.0 * 1536 / global_batch_size - 1e-6)
    raw_keys["learning_rate_schedule_steps"] = decay_end_step
    raw_keys["warmup_steps_fraction"] = warmup_steps / decay_end_step
    global_batch_size_to_train_on = calculate_global_batch_sizes(raw_keys)[1]
    raw_keys["eval_interval"] = math.ceil(24567 / global_batch_size_to_train_on)

  @staticmethod
  def update_model_vars(base_config_path, raw_keys, config_name: str):
    """Update model config variables"""
    # validate_model_name(raw_keys["model_name"])
    max_logging.log(f"Running Model: {raw_keys['model_name']}")

    updated_keys = []
    if raw_keys["model_name"] != "default":
      # lsp ========= 
      # model_name = raw_keys["model_name"]
      # # First look at the model configs next to the base_config_path, and
      # # fallback to the python codebase if the config cannot be found.
      # file_path = os.path.join(os.path.dirname(base_config_path), f"models/{model_name}.yml")
      # if not os.path.isfile(file_path):
      #   dir_path = os.path.dirname(os.path.realpath(__file__))
      #   file_path = os.path.join(dir_path, f"configs/models/{model_name}.yml")
      # with open(file_path, "r", encoding="utf-8") as file:
      #   model_vars = yaml.safe_load(file)
      #   updated_keys = list(model_vars.keys())
      # lsp =========利用base.yml的model_name来控制更新model的其他参数
      import exp
      model_vars = cls_attr2dict(getattr(exp, raw_keys["model_name"]))
      updated_keys = list(model_vars.keys())
      max_logging.log(f"Updated Model vars:\n{model_vars}\n\n")
      raw_keys = validate_and_update_keys(raw_keys, model_vars, config_name)
    return updated_keys

def validate_megablox_parallelism(raw_keys):
  if raw_keys["megablox"] and (using_tensor_parallelism(raw_keys) or
                               using_sequence_parallelism(raw_keys) or
                               using_pipeline_parallelism(raw_keys)):
    raise ValueError("Currently we only support Megablox with data parallelism.")

def validate_and_update_keys(raw_keys, model_keys, config_name: str):
  """Validate and update model specific config keys"""
  max_logging.log("Updating following parameters in config\n")

  # Currently, Megablox only supports data parallelism
  validate_megablox_parallelism(raw_keys)
  # lsp
  for k in model_keys:
    # max_logging.log(f"{k}: {model_keys[k]}")
    if k not in raw_keys:
      max_logging.log(f'New key: ‘{k}’ be found in model {raw_keys["model_name"]}')
    elif model_keys[k] is None or model_keys[k] == 'None':
      pass
    elif not isinstance(raw_keys[k], type(model_keys[k])):
      raise ValueError(f"Type of key:{k} does not match with {type(model_keys[k])}")
    else:
      max_logging.log(f'Old key ‘{k}’ be update by {raw_keys["model_name"]}')
    raw_keys[k] = model_keys[k]
  return raw_keys


def get_individual_scales(scale):
  """Choose appropriate scales for individual dimensions based on global scale
  We choose to rotate between doubling:
    num_head and mlp_dim
    embed_dim
    num_layers
  Any one of these steps is not a perfect doubling, although going through a cycle
  of three is a near perfect 8x scaling except for the linear -> softmax -> output step"""

  log_2_scale = math.floor((math.log2(scale)))
  if 2**log_2_scale != scale:
    raise ValueError(
        "Global parameter scale should be a power of 2. If you want finer grained control of the model sizes "
        "then you can explicitly set base_embed_dim, base_num_heads, base_mlp_dim, base_num_decoder_layers and/or head_dim."
    )
  base_scale, rem = divmod(log_2_scale, 3)
  num_head_scale = base_scale + int(rem > 0)
  mlp_dim_scale = num_head_scale
  emb_scale = base_scale + int(rem > 1)
  layer_scale = base_scale
  return emb_scale, num_head_scale, mlp_dim_scale, layer_scale


def calculate_global_batch_sizes(raw_keys):
  """Calculates target global batch size from target devices and per_device_batch"""
  per_device_batch_size = raw_keys["per_device_batch_size"]
  expansion_factor_real_data = raw_keys["expansion_factor_real_data"]
  num_devices = get_num_target_devices(raw_keys)
  if per_device_batch_size < 1.0:
    # For per_device_batch_size<1, we load the data as if per_device_batch_size=1
    if expansion_factor_real_data != -1:
      global_batch_size_to_load = num_devices * expansion_factor_real_data
    else:
      global_batch_size_to_load = num_devices
  else:
    if expansion_factor_real_data != -1:
      global_batch_size_to_load = int(num_devices * per_device_batch_size * expansion_factor_real_data)
    else:
      global_batch_size_to_load = int(num_devices * per_device_batch_size)

  global_batch_size_to_train_on = int(num_devices * per_device_batch_size)
  return global_batch_size_to_load, global_batch_size_to_train_on


def get_num_target_devices(raw_keys):
  compile_topology = accelerator_to_spec_map.get_system_characteristics(raw_keys.get("compile_topology", ""))
  if compile_topology is not None:
    devices_per_slice = compile_topology.devices_per_slice
    return int(devices_per_slice * raw_keys["compile_topology_num_slices"])
  else:
    return len(jax.devices())


def get_num_slices(raw_keys):
  """ Calculate num_slices based on number of devices. """
  if raw_keys['hardware'] == 'cpu':
    max_logging.log(" Setting num_slices=1 for CPU hardware type")
    return 1
  if int(raw_keys["compile_topology_num_slices"]) > 0:
    return raw_keys["compile_topology_num_slices"]
  else:
    devices = jax.devices()
    try:
      return 1 + max([d.slice_index for d in devices]) # single slice no slice_index attr
    except:
      return 1


def get_quantization_local_shard_count(raw_keys):
  if raw_keys["quantization_local_shard_count"] == -1:
    return raw_keys["num_slices"]
  else:
    return raw_keys["quantization_local_shard_count"]

def using_pipeline_parallelism(raw_keys) -> bool:
  return int(raw_keys['ici_pipeline_parallelism']) > 1 or int(raw_keys['dcn_pipeline_parallelism']) > 1

def using_tensor_parallelism(raw_keys) -> bool:
  return int(raw_keys['ici_tensor_parallelism']) > 1 or int(raw_keys['dcn_tensor_parallelism']) > 1

def using_sequence_parallelism(raw_keys) -> bool:
  return int(raw_keys['ici_sequence_parallelism']) > 1 or int(raw_keys['dcn_sequence_parallelism']) > 1

class HyperParameters:  # pylint: disable=missing-class-docstring

  def __init__(self):
    pass

  # 允许获取不存在的属性
  def __getattr__(self, attr):
    if attr not in _config.keys:
      return None
    #   raise ValueError(f"Requested key {attr}, not in config")
    return _config.keys[attr]

  def __setattr__(self, attr, value):
    raise ValueError

  def get_keys(self):
    return _config.keys


def initialize(argv, **kwargs):
  global _config, config
  _config = _HyperParameters(argv, **kwargs)
  config = HyperParameters()


if __name__ == "__main__":
  initialize(sys.argv)
  print(config.steps)
  r = range(config.steps)<|MERGE_RESOLUTION|>--- conflicted
+++ resolved
@@ -50,16 +50,6 @@
   raise ValueError(f"Can't convert {s} to bool")
 
 
-<<<<<<< HEAD
-# _yaml_types_to_parser = {str: str, int: int, float: float, bool: string_to_bool}
-_yaml_types_to_parser = {
-    str: str,
-    int: int,
-    float: float,
-    bool: string_to_bool,
-    type(None): lambda x: None,  # 增加对 NoneType 的支持
-}
-=======
 _yaml_types_to_parser = {str: str, int: int, float: float, bool: string_to_bool}
 # _yaml_types_to_parser = {
 #     str: str,
@@ -68,7 +58,6 @@
 #     bool: string_to_bool,
 #     type(None): lambda x: None,  # 增加对 NoneType 的支持
 # }
->>>>>>> e41ff292
 
 def validate_compute_axis_order(s: str) -> None:
   valid_compute_axis_order = ("0,1,2,3", "0,2,1,3")
