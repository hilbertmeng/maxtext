--- conflicted
+++ resolved
@@ -137,11 +137,8 @@
 
 # Wheel build
 *.whl
-<<<<<<< HEAD
 .vscode/*
 # scripts/
-=======
 
 # Intellij IDEA setting folder
-.idea
->>>>>>> d50683dd
+.idea